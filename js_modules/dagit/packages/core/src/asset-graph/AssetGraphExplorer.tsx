--- conflicted
+++ resolved
@@ -169,13 +169,10 @@
     ? selectedGraphNodes
     : Object.values(assetGraphData.nodes).filter((a) => !isSourceAsset(a.definition));
 
-<<<<<<< HEAD
   const {layout, loading, async} = useAssetLayout(assetGraphData);
 
   const viewportEl = React.useRef<SVGViewport>();
 
-=======
->>>>>>> bc3fde4c
   const onSelectNode = React.useCallback(
     async (
       e: React.MouseEvent<any> | React.KeyboardEvent<any>,
@@ -341,104 +338,7 @@
                 <SVGContainer width={layout.width} height={layout.height}>
                   <AssetConnectedEdges highlighted={highlighted} edges={layout.edges} />
 
-<<<<<<< HEAD
-                  {Object.values(layout.bundles)
-                    .sort((a, b) => a.id.length - b.id.length)
-                    .map(({id, bounds}) => {
-                      if (experiments && _scale < EXPERIMENTAL_MINI_SCALE) {
-                        const path = JSON.parse(id);
-                        return (
-                          <foreignObject
-                            x={bounds.x}
-                            y={bounds.y}
-                            width={bounds.width}
-                            height={bounds.height + 10}
-                            key={id}
-                            onDoubleClick={(e) => {
-                              viewportEl.current?.zoomToSVGBox(bounds, true, 1.2);
-                              e.stopPropagation();
-                            }}
-                          >
-                            <AssetNodeMinimal
-                              style={{
-                                border: `${2 / _scale}px solid ${Colors.Gray300}`,
-                                background: Colors.White,
-                              }}
-                              selected={selectedGraphNodes.some((g) =>
-                                hasPathPrefix(g.assetKey.path, path),
-                              )}
-                            >
-                              <NameMinimal
-                                style={{
-                                  fontSize: 18 / _scale,
-                                  display: 'flex',
-                                  flexDirection: 'column',
-                                  alignItems: 'center',
-                                }}
-                              >
-                                <div
-                                  style={{display: 'flex', gap: 3 / _scale, alignItems: 'center'}}
-                                >
-                                  <Icon
-                                    name="folder"
-                                    size={Math.round(16 / _scale) as any}
-                                    style={{marginTop: 4}}
-                                  />
-                                  {withMiddleTruncation(displayNameForAssetKey({path}), {
-                                    maxLength: 17,
-                                  })}
-                                </div>
-                                <Body style={{fontSize: 10 / _scale, color: Colors.Gray500}}>
-                                  {layout.bundleMapping[id].length} items
-                                </Body>
-                              </NameMinimal>
-                            </AssetNodeMinimal>
-                          </foreignObject>
-                        );
-                      }
-                      return (
-                        <foreignObject
-                          x={bounds.x}
-                          y={bounds.y}
-                          width={bounds.width}
-                          height={bounds.height + 10}
-                          style={{pointerEvents: 'none'}}
-                          key={id}
-                        >
-                          <Mono
-                            style={{
-                              opacity:
-                                _scale > EXPERIMENTAL_MINI_SCALE
-                                  ? (_scale - EXPERIMENTAL_MINI_SCALE) / 0.2
-                                  : 0,
-                              fontWeight: 600,
-                              display: 'flex',
-                              gap: 6,
-                            }}
-                          >
-                            <Icon name="folder" size={20} />
-                            {displayNameForAssetKey({path: JSON.parse(id)})}
-                          </Mono>
-                          <div
-                            style={{
-                              inset: 0,
-                              top: 24,
-                              position: 'absolute',
-                              borderRadius: 10,
-                              border: `${3 / _scale}px dashed ${Colors.Gray300}`,
-                              background: `rgba(223, 223, 223, ${
-                                0.4 - Math.max(0, _scale - EXPERIMENTAL_MINI_SCALE) * 0.3
-                              })`,
-                            }}
-                          />
-                        </foreignObject>
-                      );
-                    })}
-
                   {Object.values(layout.nodes).map(({id, bounds}) => {
-=======
-                  {Object.values(layout.nodes).map(({id, bounds}, index) => {
->>>>>>> bc3fde4c
                     const graphNode = assetGraphData.nodes[id];
                     const path = JSON.parse(id);
 
