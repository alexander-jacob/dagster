--- conflicted
+++ resolved
@@ -89,11 +89,8 @@
     mode_def_snaps: List[ModeDefSnap],
     lineage_snapshot: Optional["PipelineSnapshotLineage"] = None,
     graph_def_name: Optional[str] = None,
-<<<<<<< HEAD
+    metadata: Optional[List[Union[MetadataEntry, PartitionMetadataEntry]]] = None,
     **kwargs,  # pylint: disable=unused-argument
-=======
-    metadata: Optional[List[Union[MetadataEntry, PartitionMetadataEntry]]] = None,
->>>>>>> cfe0766f
 ) -> "PipelineSnapshot":
     """
     v0
@@ -101,16 +98,12 @@
         - lineage added
     v2:
         - graph_def_name
-<<<<<<< HEAD
-
+    v3:
+        - metadata added
     v4:
         - add kwargs so that if future versions add new args, this version of deserialization will
         be able to ignore them. previously, new args would be passed to old versions and cause
         deserialization errors
-=======
-    v3:
-        - metadata added
->>>>>>> cfe0766f
     """
     if graph_def_name is None:
         graph_def_name = name
